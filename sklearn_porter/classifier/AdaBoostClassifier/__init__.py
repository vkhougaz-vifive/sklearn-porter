import sklearn

from .. import Classifier


class AdaBoostClassifier(Classifier):
    """
    See also
    --------
    sklearn.ensemble.AdaBoostClassifier

    http://scikit-learn.org/0.18/modules/generated/sklearn.ensemble.AdaBoostClassifier.html
    """

    SUPPORTED_METHODS = ['predict']

    # @formatter:off
<<<<<<< HEAD
    TEMPLATE = {
        'c': {
            'if':       ('\nif (atts[{0}] {1} {2}) {{'),
            'else':     ('\n} else {'),
            'endif':    ('\n}'),
            'arr':      ('\nclasses[{0}] = {1}\n'),
            'indent':   ('    '),
            'join':     ('; '),
        },
=======
    TEMPLATES = {
>>>>>>> 0ecd9c4f
        'java': {
            'if':       ('\nif (atts[{0}] {1} {2}) {{'),
            'else':     ('\n} else {'),
            'endif':    ('\n}'),
            'arr':      ('\nclasses[{0}] = {1}\n'),
            'indent':   ('    '),
            'join':     ('; '),
        },
        'js': {
            'if':       ('\nif (atts[{0}] {1} {2}) {{'),
            'else':     ('\n} else {'),
            'endif':    ('\n}'),
            'arr':      ('\nclasses[{0}] = {1}\n'),
            'indent':   ('    '),
            'join':     ('; '),
        }
    }
    # @formatter:on


    def __init__(self, language='java', method_name='predict',
                 class_name='Tmp'):
        super(AdaBoostClassifier, self).__init__(
            language, method_name, class_name)


    def port(self, model):
        """
        Port a trained model to the syntax of a chosen programming language.

        Parameters
        ----------
        :param model : AdaBoostClassifier
            An instance of a trained AdaBoostClassifier model.
        """

        # Check the used algorithm type:
        if model.algorithm not in ('SAMME.R'):
            msg = "The classifier doesn't support the given algorithm %s."
            raise ValueError(msg, model.algorithm)

        # Check type of base estimators:
        if not isinstance(
                model.base_estimator,
                sklearn.tree.tree.DecisionTreeClassifier):
            msg = "The classifier doesn't support the given base estimator %s."
            raise ValueError(msg, model.base_estimator)

        # Check number of base estimators:
        if not model.n_estimators > 0:
            msg = "The classifier hasn't any base estimators."
            raise ValueError(msg)

        self.model = model
        self.n_classes = model.n_classes_

        self.models = []
        self.weights = []
        self.n_estimators = 0
        for idx in range(self.model.n_estimators):
            weight = self.model.estimator_weights_[idx]
            if weight > 0:
                self.models.append(self.model.estimators_[idx])
                self.weights.append(self.model.estimator_weights_[idx])
                self.n_estimators += 1
                self.n_features = self.model.estimators_[idx].n_features_

        if self.method_name == 'predict':
            return self.predict()


    def predict(self):
        """
        Port the predict method.

        Returns
        -------
        :return: out : string
            The ported predict method as string.
        """
        return self.create_class(self.create_method())


    def create_branches(self, l, r, t, value, features, node, depth):
        """
        Parse and port a single tree model.

        Parameters
        ----------
        :param l : object
            The left children node.
        :param r : object
            The left children node.
        :param t : object
            The decision threshold.
        :param value : object
            The label or class.
        :param features : object
            The feature values.
        :param node : int
            The current node.
        :param depth : int
            The tree depth.

        Returns
        -------
        :return : string
            The ported single tree as function or method.
        """
        str = ''
        if t[node] != -2.:
            str += self.temp('if', indentation=depth).format(
                features[node], '<=', repr(t[node]))
            if l[node] != -1.:
                str += self.create_branches(
                    l, r, t, value, features, l[node], depth + 1)
            str += self.temp('else', indentation=depth)
            if r[node] != -1.:
                str += self.create_branches(
                    l, r, t, value, features, r[node], depth + 1)
            str += self.temp('endif', indentation=depth)
        else:
            clazzes = []
            for i, val in enumerate(value[node][0]):
                clazz = self.temp('arr', indentation=depth).format(i, repr(val))
                clazzes.append(clazz)
            str += self.temp('join').join(clazzes) + self.temp('join')
        return str


    def create_single_method(self, model_index, model):
        """
        Port a method for a single tree.

        Parameters
        ----------
        :param model_index : int
            The model index.
        :param model : AdaBoostClassifier
            The model itself.

        Returns
        -------
        :return : string
            The created method as string.
        """
        feature_indices = []
        for i in model.tree_.feature:
            n_features = model.n_features_
            feature_indices.append([str(j) for j in range(n_features)][i])

        tree_branches = self.create_branches(
            model.tree_.children_left, model.tree_.children_right,
            model.tree_.threshold, model.tree_.value,
            feature_indices, 0, 1)

        return self.temp('single_method').format(
            str(model_index), self.method_name,
            self.n_classes, tree_branches)


    def create_method(self):
        """
        Build the model methods or functions.

        Returns
        -------
        :return out : string
            The built methods as merged string.
        """
        # Generate method or function names:
        fn_names = []
        suffix = ("_{0:0" + str(len(str(self.n_estimators))) + "d}")
        for idx, model in enumerate(self.models):
            cl_name = self.class_name
            fn_name = self.method_name + suffix.format(idx)
            fn_name = self.temp(
                'method_calls', indentation=2, skipping=True).format(
                idx, cl_name, fn_name)
            fn_names.append(fn_name)
        fn_names = '\n'.join(fn_names)
        fn_names = self.indent(fn_names, indentation=1, skipping=True)

        # Generate related trees:
        fns = []
        for idx, model in enumerate(self.models):
            tree = self.create_single_method(idx, model)
            # tree = self.indent(tree, indentation=4)
            fns.append(tree)
        fns = '\n'.join(fns)

        # Merge generated content:
        method = self.temp('method').format(
            fns, self.method_name, self.n_estimators, self.n_classes, fn_names)
        method = self.indent(method, indentation=1, skipping=True)
        return method


    def create_class(self, method):
        """
        Build the model class.

        Returns
        -------
        :return out : string
            The built class as string.
        """
        return self.temp('class').format(
            self.class_name, self.method_name, method, self.n_features)<|MERGE_RESOLUTION|>--- conflicted
+++ resolved
@@ -15,8 +15,7 @@
     SUPPORTED_METHODS = ['predict']
 
     # @formatter:off
-<<<<<<< HEAD
-    TEMPLATE = {
+    TEMPLATES = {
         'c': {
             'if':       ('\nif (atts[{0}] {1} {2}) {{'),
             'else':     ('\n} else {'),
@@ -25,9 +24,6 @@
             'indent':   ('    '),
             'join':     ('; '),
         },
-=======
-    TEMPLATES = {
->>>>>>> 0ecd9c4f
         'java': {
             'if':       ('\nif (atts[{0}] {1} {2}) {{'),
             'else':     ('\n} else {'),
