# -*- coding: utf-8 -*-

from setuptools import setup
from setuptools import find_packages

from os.path import abspath
from os.path import dirname
from os.path import exists
from os.path import join
from json import load


<<<<<<< HEAD
def _load_package_data(path):
    """Load meta data about this package from `package.json`.

    Parameters
    ----------
    path : str
        The path to file `package.json`.

    Returns
    -------
    meta : dict
        Dictionary of key value pairs.
=======
def _load_meta(path):
    """
    Load meta data about this package from file pypi.json.
    :param path: The path to pypi.json
    :return: Dictionary of key value pairs.
>>>>>>> 7ef0e573
    """
    with open(path) as f:
        meta = load(f, encoding='utf-8')
        meta = {k: v.decode('utf-8') if isinstance(v, bytes) else v
                for k, v in meta.items()}

        # Root of the source code `/sklearn_porter`:
        src_dir = abspath(dirname(path))

        # Load and parse requirements file:
        if 'requirements' in meta and \
                str(meta['requirements']).startswith('file://'):
            req_path = str(meta['requirements'])[7:]
            req_path = join(src_dir, req_path)
            if exists(req_path):
                reqs = open(req_path, 'r').read().strip().split('\n')
                reqs = [req.strip() for req in reqs if 'git+' not in req]
                meta['requirements'] = reqs

        # Load readme file:
        if 'long_description' in meta and \
                str(meta['long_description']).startswith('file://'):
            readme_path = str(meta['long_description'])[7:]
            readme_path = join(src_dir, readme_path)
            if exists(readme_path):
                readme = open(readme_path, 'r').read().strip()
                meta['long_description'] = readme

    return meta


<<<<<<< HEAD
def main():
    file_path = abspath(dirname(__file__))
    package_path = join(file_path, 'sklearn_porter', 'package.json')
    package = _load_package_data(package_path)
=======
package = join(abspath(dirname(__file__)), 'sklearn_porter', 'pypi.json')
meta = _load_meta(package)
>>>>>>> 7ef0e573

    setup(
        name=package.get('name'),
        description=package.get('description'),
        long_description=package.get('long_description', ''),
        long_description_content_type='text/markdown',
        keywords=package.get('keywords'),
        url=package.get('url'),
        author=package.get('author'),
        author_email=package.get('author_email'),
        install_requires=package.get('requirements', []),
        packages=find_packages(exclude=["tests.*", "tests"]),
        include_package_data=True,
        entry_points={
            'console_scripts': [
                'porter = sklearn_porter.cli.__main__:main'
            ],
        },
        classifiers=[
            'Programming Language :: Python :: 2',
            'Programming Language :: Python :: 2.7',
            'Programming Language :: Python :: 3.4',
            'Programming Language :: Python :: 3.5',
            'Programming Language :: Python :: 3.6',
            'Programming Language :: Python :: 3.7',
        ],
        version=package.get('version'),
        license=package.get('license'),
    )


if __name__ == '__main__':
    main()<|MERGE_RESOLUTION|>--- conflicted
+++ resolved
@@ -10,36 +10,19 @@
 from json import load
 
 
-<<<<<<< HEAD
-def _load_package_data(path):
-    """Load meta data about this package from `package.json`.
-
-    Parameters
-    ----------
-    path : str
-        The path to file `package.json`.
-
-    Returns
-    -------
-    meta : dict
-        Dictionary of key value pairs.
-=======
 def _load_meta(path):
     """
     Load meta data about this package from file pypi.json.
     :param path: The path to pypi.json
     :return: Dictionary of key value pairs.
->>>>>>> 7ef0e573
     """
     with open(path) as f:
         meta = load(f, encoding='utf-8')
         meta = {k: v.decode('utf-8') if isinstance(v, bytes) else v
                 for k, v in meta.items()}
 
-        # Root of the source code `/sklearn_porter`:
         src_dir = abspath(dirname(path))
 
-        # Load and parse requirements file:
         if 'requirements' in meta and \
                 str(meta['requirements']).startswith('file://'):
             req_path = str(meta['requirements'])[7:]
@@ -48,8 +31,9 @@
                 reqs = open(req_path, 'r').read().strip().split('\n')
                 reqs = [req.strip() for req in reqs if 'git+' not in req]
                 meta['requirements'] = reqs
+            else:
+                meta['requirements'] = ''
 
-        # Load readme file:
         if 'long_description' in meta and \
                 str(meta['long_description']).startswith('file://'):
             readme_path = str(meta['long_description'])[7:]
@@ -57,49 +41,41 @@
             if exists(readme_path):
                 readme = open(readme_path, 'r').read().strip()
                 meta['long_description'] = readme
+            else:
+                meta['long_description'] = ''
 
     return meta
 
 
-<<<<<<< HEAD
-def main():
-    file_path = abspath(dirname(__file__))
-    package_path = join(file_path, 'sklearn_porter', 'package.json')
-    package = _load_package_data(package_path)
-=======
 package = join(abspath(dirname(__file__)), 'sklearn_porter', 'pypi.json')
 meta = _load_meta(package)
->>>>>>> 7ef0e573
-
-    setup(
-        name=package.get('name'),
-        description=package.get('description'),
-        long_description=package.get('long_description', ''),
-        long_description_content_type='text/markdown',
-        keywords=package.get('keywords'),
-        url=package.get('url'),
-        author=package.get('author'),
-        author_email=package.get('author_email'),
-        install_requires=package.get('requirements', []),
-        packages=find_packages(exclude=["tests.*", "tests"]),
-        include_package_data=True,
-        entry_points={
-            'console_scripts': [
-                'porter = sklearn_porter.cli.__main__:main'
-            ],
-        },
-        classifiers=[
-            'Programming Language :: Python :: 2',
-            'Programming Language :: Python :: 2.7',
-            'Programming Language :: Python :: 3.4',
-            'Programming Language :: Python :: 3.5',
-            'Programming Language :: Python :: 3.6',
-            'Programming Language :: Python :: 3.7',
-        ],
-        version=package.get('version'),
-        license=package.get('license'),
-    )
 
 
-if __name__ == '__main__':
-    main()+setup(
+    name=meta.get('name'),
+    description=meta.get('description'),
+    long_description=meta.get('long_description'),
+    long_description_content_type='text/markdown',
+    keywords=meta.get('keywords'),
+    url=meta.get('url'),
+    author=meta.get('author'),
+    author_email=meta.get('author_email'),
+    install_requires=meta.get('requirements'),
+    packages=find_packages(exclude=["tests.*", "tests"]),
+    include_package_data=True,
+    entry_points={
+        'console_scripts': [
+            'porter = sklearn_porter.cli.__main__:main'
+        ],
+    },
+    classifiers=[
+        'Programming Language :: Python :: 2',
+        'Programming Language :: Python :: 2.7',
+        'Programming Language :: Python :: 3.4',
+        'Programming Language :: Python :: 3.5',
+        'Programming Language :: Python :: 3.6',
+        'Programming Language :: Python :: 3.7',
+    ],
+    version=meta.get('version'),
+    license=meta.get('license'),
+)